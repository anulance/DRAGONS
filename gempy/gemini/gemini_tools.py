#
#                                                                  gemini_python
#
#                                                                   gempy.gemini
#                                                                gemini_tools.py
# ------------------------------------------------------------------------------
# $Id$
# ------------------------------------------------------------------------------
__version__      = '$Revision$'[11:-2]
__version_date__ = '$Date$'[7:-2]
# ------------------------------------------------------------------------------
import os
import re
import sys
import json
import urllib2
import numbers

import numpy as np
from astropy.wcs import WCS
from astropy import stats
from astropy.table import vstack, Table, Column
from astropy.modeling import models, fitting
from scipy.stats import norm
from scipy.optimize import curve_fit, OptimizeWarning
import warnings

from copy import deepcopy
from datetime import datetime
from importlib import import_module

from functools import wraps

from ..library import astrotools as at
from ..utils import logutils

import astrodata
from astrodata import __version__ as ad_version

from recipe_system.adcc.servers.eventsManager import EventsManager

# ------------------------------------------------------------------------------
# Allows all functions to treat input as a list and return a list without the
# specific need to check.
def accept_single_adinput(fn):
    @wraps(fn)
    def wrapper(adinput, *args, **kwargs):
        if not isinstance(adinput, list):
            ret = fn([adinput], *args, **kwargs)
            return ret[0] if isinstance(ret, list) else ret
        else:
            return fn(adinput, *args, **kwargs)
    return wrapper
# ------------------------------------------------------------------------------
@accept_single_adinput
def add_objcat(adinput=None, extver=1, replace=False, table=None, sxdict=None):
    """
    Add OBJCAT table if it does not exist, update or replace it if it does.

    Parameters
    ----------
    adinput: AstroData
        AD object(s) to add table to

    extver: int
        Extension number for the table (should match the science extension)

    replace: bool
        replace (overwrite) with new OBJCAT? If False, the new table must
        have the same length as the existing OBJCAT

    table: Table
        new OBJCAT Table or new columns. For a new table, X_IMAGE, Y_IMAGE,
        X_WORLD, and Y_WORLD are required columns
    """
    log = logutils.get_logger(__name__)

    # ensure caller passes the sextractor default dictionary of parameters.
    try:
        assert isinstance(sxdict, dict) and sxdict.has_key('dq')
    except AssertionError:
        log.error("TypeError: A SExtractor dictionary was not received.")
        raise TypeError("Require SExtractor parameter dictionary.")
    
    # Initialize the list of output AstroData objects
    adoutput = []
    # Parse sextractor parameters for the list of expected columns
    expected_columns = parse_sextractor_param(sxdict)
    # Append a few more that don't come from directly from sextractor
    expected_columns.extend(["REF_NUMBER","REF_MAG","REF_MAG_ERR",
                             "PROFILE_FWHM","PROFILE_EE50"])

    # Loop over each input AstroData object in the input list
    for ad in adinput:
        ext = ad.extver(extver)
        # Check if OBJCAT already exists and just update if desired
        objcat = getattr(ext, 'OBJCAT', None)
        if objcat and not replace:
            log.fullinfo("Table already exists; updating values.")
            for name in table.columns:
                objcat[name].data[:] = table[name].data
        else:
            # Append columns in order of definition in SExtractor params
            new_objcat = Table()
            nrows = len(table)
            for name in expected_columns:
                # Define Column properties with sensible placeholder data
                if name in ["NUMBER"]:
                    default = range(1, nrows+1)
                    dtype = np.int32
                elif name in ["FLAGS", "IMAFLAGS_ISO", "REF_NUMBER"]:
                    default = [-999] * nrows
                    dtype = np.int32
                else:
                    default = [-999] * nrows
                    dtype = np.float32
                # Use input table column if given, otherwise the placeholder
                new_objcat.add_column(table[name] if name in table.columns else
                                Column(data=default, name=name, dtype=dtype))

            # Replace old version or append new table to AD object
            if objcat:
                log.fullinfo("Replacing existing OBJCAT in {}".
                             format(ad.filename))
            ext.OBJCAT = new_objcat
        adoutput.append(ad)

    return adoutput

@accept_single_adinput
def array_information(adinput=None):
    """
    Returns information about the relationship between amps (extensions)
    and physical CCDs. Used only for GMOS imaging to remove fringes and,
    even then, half the stuff it returns isn't used!

    Parameters
    ----------
    adinput: list/AD
        single or list of AD objects

    Returns
    -------
    list of dicts/dicts
    Each dict contains:
        amps_per_array: dict of {array number (1-indexed) : number of amps}
        amps_order: list of ints giving the AD slices in order of increasing x
        array_number: list of ints giving the number of the array each slice
                      is on (1-indexed)
        reference_extension: extver of the extension in the middle
    """
    # Instantiate the log. This needs to be done outside of the try block,
    # since the log object is used in the except block 
    log = logutils.get_logger(__name__)
    
    # Initialize the list of dictionaries of output array numbers
    # Keys will be (extname,extver)
    array_info_list = []

    # Loop over each input AstroData object in the input list
    for ad in adinput:
        arrayinfo = {}

        # Get the correct order of the extensions by sorting on first element
        # in detector section (raw ordering is whichever amps read out first)
        detx1 = [sec.x1 for sec in ad.detector_section()]
        ampsorder  = list(np.argsort(detx1))

        # Get array sections for determining when a new array is found
        arrx1 = [sec.x1 for sec in ad.array_section()]

        # Initialize these so that first extension will always start a new array
        last_detx1   = detx1[ampsorder[0]] - 1
        last_arrx1 = arrx1[ampsorder[0]]

        array_number = np.empty_like(ampsorder)
        this_array_number = 0
        amps_per_array = {}

        for i in ampsorder:
            this_detx1 = detx1[i]
            this_arrx1 = arrx1[i]

            if (this_detx1 > last_detx1 and this_arrx1 <= last_arrx1):
                # New array found
                this_array_number += 1
                amps_per_array[this_array_number] = 1
            else:
                amps_per_array[this_array_number] += 1
            array_number[i] = this_array_number
            last_detx1 = this_detx1
            last_arrx1 = this_arrx1

        # Reference extension if tiling/mosaicing all data together
        refext = ad[ampsorder[int(0.5 * (len(ampsorder)-1))]].hdr.EXTVER

        arrayinfo['array_number'] = list(array_number)
        arrayinfo['amps_order'] = ampsorder
        arrayinfo['amps_per_array'] = amps_per_array
        arrayinfo['reference_extension'] = refext

        # Append the output AstroData object to the list of output
        # AstroData objects
        array_info_list.append(arrayinfo)

    return array_info_list

#TODO: CJS believes this is never called in normal operations and doesn't even
# do what it's supposed to do. So we'll comment it and see what happens
#
#def calc_nbiascontam(adInputs=None, biassec=None):
#    """
#    This function will find the largest difference between the horizontal
#    component of every BIASSEC value and those of the biassec parameter.
#    The returned value will be that difference as an integer and it will be
#    used as the value for the nbiascontam parameter used in the gireduce
#    call of the overscanSubtract primitive.
#
#    Parameters
#    ----------
#    adInputs: list
#        list of AD instances
#    biassec: str
#        biassec parameter of format '[#:#,#:#],[#:#,#:#],[#:#,#:#]'
#
#    Returns
#    -------
#    int
#        number of columns to ignore in overscan section
#    """
#    log = logutils.get_logger(__name__)
#
#    try:
#        # Prepare a stored value to be compared between the inputs
#        retvalue=0
#        # Loop through the inputs
#        for ad in adInputs:
#            # Split up the input triple list into three separate sections
#            biassecStrList = biassec.split('],[')
#            # Prepare the to-be list of lists
#            biassecIntList = []
#            for biassecStr in biassecStrList:
#                # Use sectionStrToIntList function to convert
#                # each string version of the list into actual integer tuple
#                # and load it into the lists of lists
#                # of form [y1, y2, x1, x2] 0-based and non-inclusive
#                biassecIntList.append(gmu.sectionStrToIntList(biassecStr))
#
#            # Setting the return value to be updated in the loop below
#            retvalue=0
#            for ext in ad['SCI']:
#                # Retrieving current BIASSEC value                    #  THIS WHERE THE
#                BIASSEC = ext.get_key_value('BIASSEC')                #  bias_section()
#                # Converting the retrieved string into a integer list #  descriptor
#                # of form [y1, y2, x1, x2] 0-based and non-inclusive  #  would be used!!!!
#                BIASSEClist = sectionStrToIntList(BIASSEC)     #
#                # Setting the lower case biassec list to the appropriate
#                # list in the lists of lists created above the loop
#                biasseclist = biassecIntList[ext.extver() - 1]
#                # Ensuring both biassec's have the same vertical coords
#                if (biasseclist[0] == BIASSEClist[0]) and \
#                (biasseclist[1] == BIASSEClist[1]):
#                    # If overscan/bias section is on the left side of chip
#                    if biasseclist[3] < 50:
#                        # Ensuring right X coord of both biassec's are equal
#                        if biasseclist[2] == BIASSEClist[2]:
#                            # Set the number of contaminating columns to the
#                            # difference between the biassec's left X coords
#                            nbiascontam = BIASSEClist[3] - biasseclist[3]
#                        # If left X coords of biassec's don't match, set
#                        # number of contaminating columns to 4 and make a
#                        # error log message
#                        else:
#                            log.error('right horizontal components of '+
#                                      'biassec and BIASSEC did not match, '+
#                                      'so using default nbiascontam=4')
#                            nbiascontam = 4
#                    # If overscan/bias section is on the right side of chip
#                    else:
#                        # Ensuring left X coord of both biassec's are equal
#                        if biasseclist[3] == BIASSEClist[3]:
#                            # Set the number of contaminating columns to the
#                            # difference between the biassec's right X coords
#                            nbiascontam = BIASSEClist[2] - biasseclist[2]
#                        else:
#                            log.error('left horizontal components of '+
#                                      'biassec and BIASSEC did not match, '+
#                                      'so using default nbiascontam=4')
#                            nbiascontam = 4
#                # Overscan/bias section is not on left or right side of chip
#                # , so set to number of contaminated columns to 4 and log
#                # error message
#                else:
#                    log.error('vertical components of biassec and BIASSEC '+
#                              'parameters did not match, so using default '+
#                              'nbiascontam=4')
#                    nbiascontam = 4
#                # Find the largest nbiascontam value throughout all chips
#                # and set it as the value to be returned
#                if nbiascontam > retvalue:
#                    retvalue = nbiascontam
#        return retvalue
#    # If all the above checks and attempts to calculate a new nbiascontam
#    # fail, make a error log message and return the value 4. so exiting
#    # 'gracefully'.
#    except:
#        log.error('An error occurred while trying to calculate the '+
#                  'nbiascontam, so using default value = 4')
#        return 4

def check_inputs_match(adinput1=None, adinput2=None, check_filter=True):
    """
    This function will check if the inputs match.  It will check the filter,
    binning and shape/size of the every SCI frames in the inputs.
    
    There must be a matching number of inputs for 1 and 2.

    Parameters
    ----------
    adinput1: list/AD
    adinput2: list/AD
        single AstroData instances or length-matched lists

    check_filter: bool
        if True, also check the filter name of each pair
    """
    log = logutils.get_logger(__name__)

    # Turn inputs into lists for ease of manipulaiton later
    if not isinstance(adinput1, list):
        adinput1 = [adinput1]
    if not isinstance(adinput2, list):
        adinput2 = [adinput2]
    if len(adinput1) != len(adinput2):
        log.error('Inputs do not match in length')
        raise ValueError('Inputs do not match in length')

    for ad1, ad2 in zip(adinput1, adinput2):
        log.fullinfo('Checking inputs {} and {}'.format(ad1.filename,
                                                        ad2.filename))
        if len(ad1) != len(ad2):
            log.error('Inputs have different numbers of SCI extensions.')
            raise ValueError('Mismatching number of SCI extensions in inputs')

        # Now check each extension
        for ext1, ext2 in zip(ad1, ad2):
            log.fullinfo('Checking EXTVER {}'.format(ext1.hdr.EXTVER))
            
            # Check shape/size
            if ext1.data.shape != ext2.data.shape:
                log.error('Extensions have different shapes')
                raise ValueError('Extensions have different shape')
            
            # Check binning
            if (ext1.detector_x_bin() != ext2.detector_x_bin() or
                        ext1.detector_y_bin() != ext2.detector_y_bin()):
                log.error('Extensions have different binning')
                raise ValueError('Extensions have different binning')

        # Check filter if desired
        if check_filter and (ad1.filter_name() != ad2.filter_name()):
            log.error('Extensions have different filters')
            raise ValueError('Extensions have different filters')

        log.fullinfo('Inputs match')
    return


def matching_inst_config(ad1=None, ad2=None, check_exposure=False):
    """
    Compare two AstroData instances and report whether their instrument
    configurations are identical, including the exposure time (but excluding
    the telescope pointing). This function was added for NIR images but
    should probably be merged with check_inputs_match() above, after checking
    carefully that the changes needed won't break any GMOS processing.

    Parameters
    ----------
    ad1: AD
    ad2: AD
        single AstroData instances or length-matched lists

    check_exposure: bool
        if True, also check the exposure time of each pair

    Returns
    -------
    bool
        Do they match?
    """
    log = logutils.get_logger(__name__)
    log.debug('Comparing instrument config for AstroData instances')

    result = True
    if len(ad1) != len(ad2):
        result = False
        log.debug('  Number of SCI extensions differ')

    for ext1, ext2 in zip(ad1, ad2):
        if ext1.data.shape != ext2.data.shape:
            result = False
            log.debug('  Array dimensions differ')
            break

    # Check all these descriptors for equality
    things_to_check = ['data_section', 'detector_roi_setting', 'read_mode',
                       'well_depth_setting', 'gain_setting', 'detector_x_bin',
                       'detector_y_bin', 'coadds', 'camera', 'filter_name',
                       'focal_plane_mask', 'lyot_stop', 'decker',
                       'pupil_mask', 'disperser']
    for descriptor in things_to_check:
        if getattr(ad1, descriptor)() != getattr(ad2, descriptor)():
            result = False
            log.debug('  Descriptor failure for {}'.descriptor)

    # This is the tolerance Paul used for NIRI & F2 in FITS store:
    try:
        same = abs(ad1.central_wavelength() - ad2.central_wavelength()) < 0.001
    except TypeError:
        same = ad1.central_wavelength() ==  ad2.central_wavelength()
    if not same:
        result = False
        log.debug('  Central wavelengths differ')

    if check_exposure:
        try:
            # This is the tolerance Paul used for NIRI in FITS store:
            if abs(ad1.exposure_time() - ad2.exposure_time()) > 0.01:
                result = False
                log.debug('  Exposure times differ')
        except TypeError:
            log.error('Non-numeric type from exposure_time() descriptor')

    if result:
        log.debug('  Configurations match')
    
    return result

@accept_single_adinput
def clip_auxiliary_data(adinput=None, aux=None, aux_type=None, 
                        return_dtype=None, keyword_comments=None):
    """
    This function clips auxiliary data like calibration files or BPMs
    to the size of the data section in the science. It will pad auxiliary
    data if required to match un-overscan-trimmed data, but otherwise
    requires that the auxiliary data contain the science data.

    Parameters
    ----------
    adinput: list/AstroData
        input science image(s)
    aux: list/AstroData
        auxiliary file(s) (e.g., BPM, flat) to be clipped
    aux_type: str
        type of auxiliary file
    return_dtype: dtype
        datatype of returned objects
    keyword_comments: dict
        comments to add for any new header keywords

    Returns
    -------
    list/AD:
        auxiliary file(s), appropriately clipped
    """
    log = logutils.get_logger(__name__)

    # ensure caller passes the sextractor default dictionary of parameters.
    try:
        assert isinstance(keyword_comments, dict)
    except AssertionError:
        log.error("TypeError: keyword comments dict was not received.")
        raise TypeError("keyword comments dict required")

    if not isinstance(aux, list):
        aux = [aux]
    
    # Initialize the list of output AstroData objects
    aux_output_list = []

    # Loop over each input AstroData object in the input list
    for ad, this_aux in zip(adinput, aux):
        # Make a new auxiliary file for appending to, starting with PHU
        new_aux = astrodata.create(this_aux.header[0])

        # Get the detector section, data section, array section and the
        # binning of the x-axis and y-axis values for the science AstroData
        # object using the appropriate descriptors
        sci_detsec = ad.detector_section()
        sci_datasec = ad.data_section()
        sci_arraysec = ad.array_section()
        sci_xbin = ad.detector_x_bin()
        sci_ybin = ad.detector_y_bin()

        datasec_keyword = ad._keyword_for('data_section')
        detsec_keyword = ad._keyword_for('detector_section')
        arraysec_keyword = ad._keyword_for('array_section')

        # Get the detector section, data section and array section values
        # for the auxiliary AstroData object using the appropriate
        # descriptors
        aux_detsec   = this_aux.detector_section()
        aux_datasec  = this_aux.data_section()
        aux_arraysec = this_aux.array_section()

        for ext, detsec, datasec, arraysec in zip(ad, sci_detsec,
                                            sci_datasec, sci_arraysec):

            # Array section is unbinned; to use as indices for
            # extracting data, need to divide by the binning
            arraysec = [
              arraysec[0] / sci_xbin, arraysec[1] / sci_xbin,
              arraysec[2] / sci_ybin, arraysec[3] / sci_ybin]

            # Check whether science data has been overscan-trimmed
            science_shape = ext.data.shape[-2:]
            # Offsets give overscan regions on either side of data:
            # [left offset, right offset, bottom offset, top offset]
            science_offsets = [datasec[0], science_shape[1] - datasec[1],
                               datasec[2], science_shape[0] - datasec[3]]
            science_trimmed = all([off==0 for off in science_offsets])

            found = False
            for auxext, adetsec, adatasec, aarraysec in zip(this_aux,
                                aux_detsec, aux_datasec, aux_arraysec):

                # Array section is unbinned; to use as indices for
                # extracting data, need to divide by the binning
                aarraysec = [
                    aarraysec[0] / sci_xbin, aarraysec[1] / sci_xbin,
                    aarraysec[2] / sci_ybin, aarraysec[3] / sci_ybin]

                # Check whether auxiliary detector section contains
                # science detector section
                if (adetsec[0] <= detsec[0] and # x lower
                    adetsec[1] >= detsec[1] and # x upper
                    adetsec[2] <= detsec[2] and # y lower
                    adetsec[3] >= detsec[3]):   # y upper
                    # Auxiliary data contains or is equal to science data
                    found = True
                else:
                    continue

                # Check whether auxiliary data has been overscan-trimmed
                aux_shape = auxext.data.shape
                aux_offsets = [adatasec[0], aux_shape[1] - adatasec[1],
                               adatasec[2], aux_shape[0] - adatasec[3]]
                aux_trimmed = all([off==0 for off in aux_offsets])

                # Define data extraction region corresponding to science
                # data section (not including overscan)
                x_translation = (arraysec[0] - datasec[0] -
                                 aarraysec[0] + adatasec[0])
                y_translation = (arraysec[2] - datasec[2]
                                 - aarraysec[2] + adatasec[2])
                region = [datasec[2] + y_translation, datasec[3] + y_translation,
                          datasec[0] + x_translation, datasec[1] + x_translation]

                # Deepcopy auxiliary SCI/VAR/DQ planes, allowing the same
                # aux extension to be used for a difference sci extension
                ext_to_clip = deepcopy(auxext)

                # Pull out specified data region:
                if science_trimmed or aux_trimmed:
                    clipped = ext_to_clip[0].nddata[region[0]:region[1],
                                                region[2]:region[3]]

                    # Where no overscan is needed, just use the data region:
                    ext_to_clip[0].reset(clipped)

                    # Pad trimmed aux arrays with zeros to match untrimmed
                    # science data:
                    if aux_trimmed and not science_trimmed:
                        # Science decision: trimmed calibrations can't be
                        # meaningfully matched to untrimmed science data
                        if aux_type != 'bpm':
                            raise IOError(
                                "Auxiliary data {} is trimmed, but "
                                "science data {} is untrimmed.".
                                format(auxext.filename, ext.filename))

                        # Use duplicate iterators over the reversed science_offsets
                        # list to unpack its values in pairs and reverse them:
                        padding = tuple((bef, aft) for aft, bef in \
                                        zip(*[reversed(science_offsets)]*2))

                        # Replace the array with one that's padded with the
                        # appropriate number of zeros at each edge:
                        ext_to_clip.operate(np.pad, padding, 'constant',
                                          constant_values=0)

                # If nothing is trimmed, just use the unmodified data
                # after checking that the regions match (a condition
                # preserved from r5564 without revisiting its logic):
                elif not all(off1 == off2 for off1, off2 in
                             zip(aux_offsets, science_offsets)):
                    raise ValueError(
                        "Overscan regions do not match in {}, {}".
                        format(auxext.filename, ext.filename))

                # Convert the dtype if requested
                if return_dtype is not None:
                    ext_to_clip.operate(np.ndarray.astype, return_dtype)

                # Append the data to the AD object
                new_aux.append(ext_to_clip[0].nddata, reset_ver=True)

            if not found:
                raise IOError(
                  "No auxiliary data in {} matches the detector section "
                  "{} in {}[SCI,{}]".format(this_aux.filename, detsec,
                                       ad.filename, ext.hdr.EXTVER))

        log.stdinfo("Clipping {} to match science data.".
                    format(os.path.basename(this_aux.filename)))
        aux_output_list.append(new_aux)

    return aux_output_list

@accept_single_adinput
def clip_auxiliary_data_GSAOI(adinput=None, aux=None, aux_type=None, 
                        return_dtype=None, keyword_comments=None):
    """
    This function clips auxiliary data like calibration files or BPMs
    to the size of the data section in the science. It will pad auxiliary
    data if required to match un-overscan-trimmed data, but otherwise
    requires that the auxiliary data contain the science data.

    This is a GSAOI-specific version that uses the FRAMEID keyword,
    rather than DETSEC to match up extensions between the science and
    auxiliary data.

    Parameters
    ----------
    adinput: list/AstroData
        input science image(s)
    aux: list/AstroData
        auxiliary file(s) (e.g., BPM, flat) to be clipped
    aux_type: str
        type of auxiliary file
    return_dtype: dtype
        datatype of returned objects
    keyword_comments: dict
        comments to add for any new header keywords

    Returns
    -------
    list/AD:
        auxiliary file(s), appropriately clipped
    """
    log = logutils.get_logger(__name__)

    # ensure caller passes the sextractor default dictionary of parameters.
    try:
        assert isinstance(keyword_comments, dict)
    except AssertionError:
        log.error("TypeError: keyword comments dict was not received.")
        raise TypeError("keyword comments dict required")

    if not isinstance(aux, list):
        aux = [aux]

    # Initialize the list of output AstroData objects
    aux_output_list = []

    # Loop over each input AstroData object in the input list
    for ad, this_aux in zip(adinput, aux):
        # Make a new auxiliary file for appending to, starting with PHU
        new_aux = astrodata.create(this_aux.header[0])

        # Get the detector section, data section, array section and the
        # binning of the x-axis and y-axis values for the science AstroData
        # object using the appropriate descriptors
        sci_detsec = ad.detector_section()
        sci_datasec = ad.data_section()
        sci_arraysec = ad.array_section()

        datasec_keyword = ad._keyword_for('data_section')
        detsec_keyword = ad._keyword_for('detector_section')
        arraysec_keyword = ad._keyword_for('array_section')

        # Get the detector section, data section and array section values
        # for the auxiliary AstroData object using the appropriate
        # descriptors
        aux_datasec  = this_aux.data_section()
        aux_arraysec = this_aux.array_section()

        for ext, detsec, datasec, arraysec in zip(ad, sci_detsec,
                                            sci_datasec, sci_arraysec):

            frameid = ext.hdr.FRAMEID

            # Check whether science data has been overscan-trimmed
            science_shape = ext.data.shape[-2:]
            # Offsets give overscan regions on either side of data:
            # [left offset, right offset, bottom offset, top offset]
            science_offsets = [datasec[0], science_shape[1] - datasec[1],
                               datasec[2], science_shape[0] - datasec[3]]
            science_trimmed = all([off==0 for off in science_offsets])


            found = False
            for auxext, adatasec, aarraysec in zip(this_aux, aux_datasec,
                                                   aux_arraysec):
                # Retrieve the extension number for this extension
                aux_frameid = auxext.hdr.FRAMEID
                aux_shape = auxext.data.shape

                if (aux_frameid == frameid and
                    aux_shape[0] >= science_shape[0] and
                    aux_shape[1] >= science_shape[1]):

                    # Auxiliary data is big enough as has right FRAMEID
                    found = True
                else:
                    continue

                # Check whether auxiliary data has been overscan-trimmed
                aux_shape = auxext.data.shape
                aux_offsets = [adatasec[0], aux_shape[1] - adatasec[1],
                               adatasec[2], aux_shape[0] - adatasec[3]]
                aux_trimmed = all([off==0 for off in aux_offsets])


                # Define data extraction region corresponding to science
                # data section (not including overscan)
                x_translation = (arraysec[0] - datasec[0] -
                                 aarraysec[0] + adatasec[0])
                y_translation = (arraysec[2] - datasec[2]
                                 - aarraysec[2] + adatasec[2])
                region = [datasec[2] + y_translation, datasec[3] + y_translation,
                          datasec[0] + x_translation, datasec[1] + x_translation]

                # Deepcopy auxiliary SCI/VAR/DQ planes, allowing the same
                # aux extension to be used for a difference sci extension
                ext_to_clip = deepcopy(auxext)

                # Pull out specified data region:
                if science_trimmed or aux_trimmed:
                    clipped = ext_to_clip[0].nddata[region[0]:region[1],
                              region[2]:region[3]]

                    # Where no overscan is needed, just use the data region:
                    ext_to_clip[0].reset(clipped)

                    # Pad trimmed aux arrays with zeros to match untrimmed
                    # science data:
                    if aux_trimmed and not science_trimmed:
                        # Science decision: trimmed calibrations can't be
                        # meaningfully matched to untrimmed science data
                        if aux_type != 'bpm':
                            raise IOError(
                                "Auxiliary data {} is trimmed, but "
                                "science data {} is untrimmed.".
                                    format(auxext.filename, ext.filename))

                        # Use duplicate iterators over the reversed science_offsets
                        # list to unpack its values in pairs and reverse them:
                        padding = tuple((bef, aft) for aft, bef in \
                                        zip(*[reversed(science_offsets)] * 2))

                        # Replace the array with one that's padded with the
                        # appropriate number of zeros at each edge:
                        ext_to_clip.operate(np.pad, padding, 'constant',
                                                   constant_values=0)

                # If nothing is trimmed, just use the unmodified data
                # after checking that the regions match (a condition
                # preserved from r5564 without revisiting its logic):
                elif not all(off1 == off2 for off1, off2 in
                             zip(aux_offsets, science_offsets)):
                    raise ValueError(
                        "Overscan regions do not match in {}, {}".
                            format(auxext.filename, ext.filename))

                # Convert the dtype if requested
                if return_dtype is not None:
                    ext_to_clip.operate(np.ndarray.astype, return_dtype)

                # Append the data to the AD object
                new_aux.append(ext_to_clip[0].nddata, reset_ver=True)

            if not found:
                raise IOError(
                    "No auxiliary data in {} matches the detector section "
                    "{} in {}[SCI,{}]".format(this_aux.filename, detsec,
                                              ad.filename, ext.EXTVER))

        log.stdinfo("Clipping {} to match science data.".
                    format(os.path.basename(this_aux.filename)))
        aux_output_list.append(new_aux)

    return aux_output_list

def clip_sources(ad):
    """
    This function takes the source data from the OBJCAT and returns the best
    (stellar) sources for IQ measurement.

    Parameters
    ----------
    ad: AstroData
        image with attached OBJCAT
    
    Returns
    -------
    list of Tables
        each Table contains a subset of information on the good stellar sources
    """
    # Columns in the output table
    column_mapping = {'x': 'X_IMAGE',
                      'y': 'Y_IMAGE',
                      'fwhm': 'PROFILE_FWHM',
                      'fwhm_arcsec': 'PROFILE_FWHM',
                      'isofwhm': 'FWHM_IMAGE',
                      'isofwhm_arcsec': 'FWHM_WORLD',
                      'ee50d': 'PROFILE_EE50',
                      'ee50d_arcsec': 'PROFILE_EE50',
                      'ellipticity': 'ELLIPTICITY',
                      'pa': 'THETA_WORLD',
                      'flux': 'FLUX_AUTO',
                      'flux_max': 'FLUX_MAX',
                      'background': 'BACKGROUND',
                      'flux_radius': 'FLUX_RADIUS'}

    is_ao = ad.is_ao()
    sn_limit = 25 if is_ao else 50

    good_sources = []
    for ext in ad:
        try:
            objcat = ext.OBJCAT
        except AttributeError:
            good_sources.append(Table())
            continue

        stellar = np.fabs(objcat['FWHM_IMAGE']/1.08 - objcat['PROFILE_FWHM']
                          ) < 0.2*objcat['FWHM_IMAGE'] if is_ao else \
                    objcat['CLASS_STAR'] > 0.9

        good = np.logical_and.reduce((
            objcat['PROFILE_FWHM'] > 0,
            objcat['ELLIPTICITY'] > 0,
            objcat['ELLIPTICITY'] < 0.5,
            objcat['B_IMAGE'] > 1.1,
            objcat['FLUX_AUTO'] > sn_limit * objcat['FLUXERR_AUTO'],
            stellar))

        # Source is good if more than 20 connected pixels
        # Ignore criterion if all undefined (-999)
        if not np.all(objcat['ISOAREA_IMAGE'] == -999):
            good &= objcat['ISOAREA_IMAGE'] > 20

        if not np.all(objcat['FLUXERR_AUTO'] == -999):
            good &= objcat['FLUX_AUTO'] > sn_limit * objcat['FLUXERR_AUTO']

        # For each source, we allow zero saturated pixels but up to 2% of
        # other "bad" types
        max_bad_pix = np.where(objcat['IMAFLAGS_ISO'] & 4, 0,
                               0.02*objcat['ISOAREA_IMAGE'])
        if not np.all(objcat['NIMAFLAGS_ISO'] == -999):
            good &= objcat['NIMAFLAGS_ISO'] <= max_bad_pix

        good &= objcat['PROFILE_EE50'] > objcat['PROFILE_FWHM']

        # Create new tables with the columns and rows we want
        table = Table()
        for new_name, old_name in column_mapping.iteritems():
            table[new_name] = objcat[old_name][good]
        pixscale = ext.pixel_scale()
        table['fwhm_arcsec'] *= pixscale
        table['ee50d_arcsec'] *= pixscale

        # Clip outliers in FWHM - single 2-sigma clip if more than 3 sources.
        if len(table) >= 3:
            table = table[~stats.sigma_clip(table['fwhm_arcsec'], sigma=2, iters=1).mask]

        good_sources.append(table)

    return good_sources

@accept_single_adinput
def convert_to_cal_header(adinput=None, caltype=None, keyword_comments=None):
    """
    This function replaces position, object, and program information 
    in the headers of processed calibration files that are generated
    from science frames, eg. fringe frames, maybe sky frames too.
    It is called, for example, from the storeProcessedFringe primitive.

    Parameters
    ----------
    adinput: list/AstroData
        input image(s)

    caltype: str
        type of calibration ('fringe', 'sky', 'flat' allowed)

    keyword_comments: dict
        comments to add to the header of the output

    Returns
    -------
    list/AD
        modified version of input
    """
    log = logutils.get_logger(__name__)

    try:
        assert isinstance(keyword_comments, dict)
    except AssertionError:
        log.error("TypeError: keyword comments dict was not received.")
        raise TypeError("keyword comments dict required")
    
    if caltype is None:
        raise ValueError("Caltype should not be None")

    fitsfilenamecre = re.compile("^([NS])(20\d\d)([01]\d[0123]\d)(S)"
                                 "(?P<fileno>\d\d\d\d)(.*)$")

    for ad in adinput:
        log.fullinfo("Setting OBSCLASS, OBSTYPE, GEMPRGID, OBSID, "
                     "DATALAB, RELEASE, OBJECT, RA, DEC, CRVAL1, "
                     "and CRVAL2 to generic defaults")

        # Do some date manipulation to get release date and
        # fake program number

        # Get date from day data was taken if possible
        date_taken = ad.ut_date()
        if date_taken is None:
            # Otherwise use current time
            date_taken = datetime.today().date()
        release = date_taken.strftime("%Y-%m-%d")

        # Fake ID is G(N/S)-CALYYYYMMDD-900-fileno
        prefix = 'GN-CAL' if 'north' in ad.telescope().lower() else 'GS-CAL'

        prgid = "{}{}".format(prefix, date_taken.strftime("%Y%m%d"))
        obsid = "{}-900".format(prgid)

        m = fitsfilenamecre.match(ad.filename)
        if m:
            fileno = m.group("fileno")
            try:
                fileno = int(fileno)
            except:
                fileno = None
        else:
            fileno = None

        # Use a random number if the file doesn't have a Gemini filename
        if fileno is None:
            import random
            fileno = random.randint(1,999)
        datalabel = "{}-{:03d}".format(obsid, fileno)

        # Set class, type, object to generic defaults
        ad.phu.set("OBSCLASS", "partnerCal", keyword_comments["OBSCLASS"])
        if "fringe" in caltype:
            ad.phu.set("OBSTYPE", "FRINGE", keyword_comments["OBSTYPE"])
            ad.phu.set("OBJECT", "Fringe Frame", keyword_comments["OBJECT"])
        elif "sky" in caltype:
            ad.phu.set("OBSTYPE", "SKY", keyword_comments["OBSTYPE"])
            ad.phu.set("OBJECT", "Sky Frame", keyword_comments["OBJECT"])
        elif "flat" in caltype:
            ad.phu.set("OBSTYPE", "FLAT", keyword_comments["OBSTYPE"])
            ad.phu.set("OBJECT", "Flat Frame", keyword_comments["OBJECT"])
        else:
            raise ValueError("Caltype {} not supported".format(caltype))

        # Blank out program information
        ad.phu.set("GEMPRGID", prgid, keyword_comments["GEMPRGID"])
        ad.phu.set("OBSID", obsid, keyword_comments["OBSID"])
        ad.phu.set("DATALAB", datalabel, keyword_comments["DATALAB"])

        # Set release date
        ad.phu.set("RELEASE", release, keyword_comments["RELEASE"])

        # Blank out positional information
        ad.phu.set("RA", 0.0, keyword_comments["RA"])
        ad.phu.set("DEC", 0.0, keyword_comments["DEC"])

        # Blank out RA/Dec in WCS information in PHU if present
        if ad.phu.get("CRVAL1") is not None:
            ad.phu.set("CRVAL1", 0.0, keyword_comments["CRVAL1"])
        if ad.phu.get("CRVAL2") is not None:
            ad.phu.set("CRVAL2", 0.0, keyword_comments["CRVAL2"])

        # Do the same for each extension as well as the object name
        # Can't do simply with ad.hdr.set() because we don't know
        # what's already in each extension
        for ext in ad:
            if ext.hdr.get("CRVAL1") is not None:
                ext.hdr.set("CRVAL1", 0.0, keyword_comments["CRVAL1"])
            if ext.hdr.get("CRVAL2") is not None:
                ext.hdr.set("CRVAL2", 0.0, keyword_comments["CRVAL2"])
            if ext.hdr.get("OBJECT") is not None:
                if "fringe" in caltype:
                    ext.hdr.set("OBJECT", "Fringe Frame",
                                      keyword_comments["OBJECT"])
                elif "sky" in caltype:
                    ext.hdr.set("OBJECT", "Sky Frame",
                                      keyword_comments["OBJECT"])
                elif "flat" in caltype:
                    ext.hdr.set("OBJECT", "Flat Frame",
                                      keyword_comments["OBJECT"])
    return adinput


def filename_updater(adinput=None, infilename='', suffix='', prefix='',
                    strip=False):
    """
    This function is for updating the file names of astrodata objects.
    It can be used in a few different ways.  For simple post/pre pending of
    the infilename string, there is no need to define adinput or strip. The 
    current filename for adinput will be used if infilename is not defined. 
    The examples below should make the main uses clear.
        
    Note: 
    1.if the input filename has a path, the returned value will have
    path stripped off of it.
    2. if strip is set to True, then adinput must be defined.

    Parameters
    ----------
    adinput: AstroData
        input astrodata instance having its filename updated
    infilename: str
        filename to be updated
    suffix: str
        string to put between end of current filename and extension
    prefix: str
        string to put at the beginning of a filename
    strip: bool
        if True, use the original filename of the AD object, not what it has now
    ::
     filename_updater(adinput=myAstrodataObject, suffix='_prepared', strip=True)
     result: 'N20020214S022_prepared.fits'
        
     filename_updater(infilename='N20020214S022_prepared.fits',
         suffix='_biasCorrected')
     result: 'N20020214S022_prepared_biasCorrected.fits'
        
     filename_updater(adinput=myAstrodataObject, prefix='testversion_')
     result: 'testversion_N20020214S022.fits'
    
    """
    log = logutils.get_logger(__name__) 

    # Check there is a name to update
    if infilename == '':
        # if both infilename and adinput are not passed in, then log critical msg
        if adinput is None:
            log.critical('A filename or an astrodata object must be passed '+
                         'into filename_updater, so it has a name to update')
        else:
            infilename = adinput.filename

    # Strip off any path that the input file name might have
    basefilename = os.path.basename(infilename)

    # Split up the filename and the file type ie. the extension
    (name,filetype) = os.path.splitext(basefilename)
    
    if strip:
        try:
            orig_filename = adinput.phu.ORIGNAME
        except KeyError:
            # If it's not there, grab the AD attr instead and add the keyword
            orig_filename = adinput.orig_filename
            adinput.phu.set('ORIGNAME', orig_filename,
                            'Original filename prior to processing')
            
        # Split up the filename and the file type ie. the extension
        (name, filetype) = os.path.splitext(orig_filename)

    outFileName = prefix+name+suffix+filetype
    return outFileName

@accept_single_adinput
def finalise_adinput(adinput=None, timestamp_key=None, suffix=None,
                     allow_empty=False):
    """
    Adds a timestamp and updates the filename of one or more AstroData
    instances to mark the end of a step in the reduction.

    Parameters
    ----------
    adinput: list/AD
        input AstroData object or list thereof
    timestamp_key: str/None
        name of keyword to add with the timestamp
    suffix: str/None
        suffix to add to files
    allow_empty: bool
        allows an empty list to be sent and returned

    Returns
    -------
    list
        of updated AD objects
    """
    if not (adinput or allow_empty):
        raise ValueError("Empty input list received")

    adoutput_list = []
    
    # Loop over each input AstroData object in the list
    for ad in adinput:
        # Add the appropriate time stamps to the PHU
        if timestamp_key is not None:
            mark_history(adinput=ad, keyword=timestamp_key)
        # Update the filename
        if suffix is not None:
            ad.filename = filename_updater(adinput=ad, suffix=suffix,
                                           strip=True)
        adoutput_list.append(ad)
    return adoutput_list


def fit_continuum(ad):
    """
    This function fits Gaussians to the spectral continuum, a bit like
    clip_sources for spectra
    
    Parameters
    ----------
    ad: AstroData
        input image

    Returns
    -------
    list
        of Tables with information about the sources it found
    """
    log = logutils.get_logger(__name__)
    import warnings

    good_sources = []
    
    # Get the pixel scale
    pixel_scale = ad.pixel_scale()
    
    # Set full aperture to 4 arcsec
    ybox = int(2.0 / pixel_scale)

    # Average 512 unbinned columns together
    xbox = 256 / ad.detector_x_bin()

    # Average 16 unbinned background rows together
    bgbox = 8 / ad.detector_x_bin()

    # Initialize the Gaussian width to FWHM = 1.2 arcsec
    init_width = 1.2 / (pixel_scale * (2 * np.sqrt(2 * np.log(2))))

    # Ignore spectrum if not >1.5*background
    s2n_bg = 1.5

    # Ignore spectrum if mean not >.9*std
    s2n_self = 0.9

    tags = ad.tags
    for ext in ad:
        data = ext.data
        dqdata = ext.mask
        vardata = ext.variance

        ####here - dispersion axis
        # Taking the 95th percentile should remove CRs
        signal = np.percentile(np.where(dqdata==0, data, 0), 95, axis=1)
        acq_star_positions = ad.phu.get("ACQSLITS")
        if acq_star_positions is None:
            if 'MOS' in tags:
                log.warning("{} is MOS but has no acquisition slits. "
                            "Not trying to find spectra.".format(ad.filename))
                if not hasattr(ad, 'MDF'):
                    log.warning("No MDF is attached. Did addMDF find one?")
                continue
            else:
                shuffle = int(ad.nod_pixels() / ad.detector_y_bin())
                centers = [shuffle + np.argmax(signal[shuffle:shuffle*2])]
                half_widths = [ybox]
        else:
            try:
                centers = []
                half_widths = []
                for x in acq_star_positions.split():
                    c,w = x.split(':')
                    # The -1 here because of python's 0-count
                    centers.append(int(c)-1)
                    half_widths.append(int(0.5*int(w)))
            except ValueError:
                log.warning("Image {} has unparseable ACQSLITS keyword".
                            format(ad.filename))
                centers = [np.argmax(signal)]
                half_widths = [ybox]
        
        fwhm_list = []
        y_list = []
        x_list = []
        weight_list = []
                
        for center,hwidth in zip(centers,half_widths):
            if center+hwidth>data.shape[0]:
                #print 'too high'
                continue
            if center-hwidth<0:
                #print 'too low'
                continue
            
            # Don't think it needs to do an overall check for each object
            #bg_mean = np.mean([data[center - ybox - bgbox:center-ybox],
            #                   data[center + ybox:center + ybox + bgbox]], dtype=np.float64)
            #ctr_mean = np.mean(data[center,dqdata[center]==0], dtype=np.float64)
            #ctr_std = np.std(data[center,dqdata[center]==0])
    
            #print 'mean ctr',ctr_mean,ctr_std
            #print 'mean bg',bg_mean
    
            #if ctr_mean < s2n_bg * bg_mean:
            #    print 'too faint'
            #    continue
            #if ctr_mean < s2n_self * ctr_std:
            #    print 'too noisy'
            #    continue
            
            for i in range(xbox, data.shape[1]-xbox, xbox):
                databox = data[center-hwidth-1:center+hwidth,i-xbox:i+xbox]
                if dqdata is None:
                    dqbox = np.zeros_like(databox)
                else:
                    dqbox = dqdata[center-hwidth-1:center+hwidth,i-xbox:i+xbox]
                if vardata is None:
                    varbox = databox # Any better ideas?
                else:
                    varbox = vardata[center-hwidth-1:center+hwidth,i-xbox:i+xbox]

                # Collapse in dispersion direction, using good pixels only
                dqcol = np.sum(dqbox==0, axis=1)
                if np.any(dqcol==0):
                    continue
                col = np.sum(databox, axis=1) / dqcol
                maxflux = np.max(abs(col))
                
                # Crude SNR test; is target bright enough in this wavelength range?
                if np.percentile(col,90)*xbox < np.mean(databox[dqbox==0]) \
                            + 10*np.sqrt(np.median(varbox)):
                    continue

                # Check that the spectrum looks like a continuum source.
                # This is needed to avoid cases where another slit is shuffled onto
                # the acquisition slit, resulting in an edge that the code tries
                # to fit with a Gaussian. That's not good, but if source is very
                # bright and dominates spectrum, then it doesn't matter.
                # All non-N&S data should pass this step, which checks whether 80%
                # of the spectrum has SNR>2
                spectrum = databox[np.argmax(col),:]
                if np.percentile(spectrum,20) < 2*np.sqrt(np.median(varbox)):
                    continue
                
                if 'NODANDSHUFFLE' in tags:
                    # N&S; background should be close to zero
                    bg = models.Const1D(0.)
                    # Fix background=0 if slit is in region where sky-subtraction will occur 
                    if center > ad.nod_pixels()/ad.detector_y_bin():
                            bg.amplitude.fixed = True
                else:
                    # Not N&S; background estimated from image
                    bg = models.Const1D(
                            amplitude=np.median([data[center-ybox-bgbox:center-ybox],
                            data[center+ybox:center+ybox+bgbox,i-xbox:i+xbox]], 
                            dtype=np.float64))
                g_init = models.Gaussian1D(amplitude=maxflux, mean=np.argmax(col), 
                            stddev=init_width) + models.Gaussian1D(amplitude=-maxflux,
                                mean=np.argmin(col), stddev=init_width) + bg
                # Set one profile to be +ve, one -ve, and widths equal
                g_init.amplitude_0.min = 0.
                g_init.amplitude_1.max = 0.
                g_init.stddev_1.tied = lambda f: f.stddev_0
                fit_g = fitting.LevMarLSQFitter()
                with warnings.catch_warnings():
                    warnings.simplefilter('ignore')
                    g = fit_g(g_init, np.arange(len(col)), col)
                
                #print g
                #x = np.arange(len(col))
                #plt.plot(x, col)
                #plt.plot(x, g(x))
                #plt.show()
                if fit_g.fit_info['ierr']<5:
                    # This is kind of ugly and empirical; philosophy is that peak should
                    # be away from the edge and should be similar to the maximum
                    if (g.amplitude_0 > 0.5*maxflux and
                        g.mean_0 > 1 and g.mean_0 < len(col)-2):
                        fwhm = abs(2*np.sqrt(2*np.log(2))*g.stddev_0)
                        fwhm_list.append(fwhm)
                        y_list.append(center)
                        x_list.append(i)
                        # Add a "weight" (multiply by 1. to convert to float
                        # If only one spectrum, all weights will be basically the same
                        if g.mean_1 > g.mean_0:
                            weight_list.append(1.*max(g.mean_0,
                                                      2*hwidth-g.mean_1))
                        else:
                            weight_list.append(1.*max(g.mean_1,
                                                      2*hwidth-g.mean_0))


        # Now do something with the list of measurements
        fwhm_pix = np.array(fwhm_list)
        fwhm_arcsec = pixel_scale * fwhm_pix

        table = Table([x_list, y_list, fwhm_pix, fwhm_arcsec, weight_list],
                    names=("x", "y", "fwhm", "fwhm_arcsec", "weight"))
        #plt.hist(rec["fwhm_arcsec"], 10)
        #plt.show()

        # Clip outliers in FWHM
        if len(table) >= 3:
            table = table[~stats.sigma_clip(table['fwhm_arcsec'])]

        good_sources.append(table)
    return good_sources


def fitsstore_report(ad, metric, info_list, calurl_dict, context, upload=False):
    """
    Parameters
    ----------
    ad: AstroData
        input image
    metric: str
        type of metric being reported (IQ, ZP, SB, PE)
    info_list: list
        the QA info, one dict item per extension
    calurl_dict: dict
        information about the FITSStore (needed if report gets sent)

    Returns
    -------
    dict
        the QA report

    """
    if metric not in ["iq", "zp", "sb", "pe"]:
        raise ValueError("Unknown metric {}".format(metric))
    
    # Empty qareport dictionary to build into
    qareport = {}

    # Compose metadata
    import getpass
    import socket
    qareport["hostname"]   = socket.gethostname()
    qareport["userid"]     = getpass.getuser()
    qareport["processid"]  = os.getpid()
    qareport["executable"] = os.path.basename(sys.argv[0])

    # These may need revisiting.  There doesn't seem to be a
    # way to access a version name or number for the primitive
    # set generating this metric
    qareport["software"] = "QAP"
    qareport["software_version"] = ad_version
    qareport["context"] = context
    
    qametric_list = []
    for ext, info in zip(ad, info_list):
        # No report is given for an extension without information
        if info:
            qametric = {"filename": ad.filename}
            try:
                qametric["datalabel"] = ad.data_label()
            except:
                qametric["datalabel"] = None
            try:
                qametric["detector"] = ext.array_name()
            except:
                qametric["detector"] = None

            # This is hard coded for now, as there does not seem
            # to be a way to look it up easily
            if metric == 'zp':
                info.update({"photref": "SDSS8"})
            elif metric == 'pe':
                info.update({"astref": "SDSS8"})
            qametric.update({metric: info})
            qametric_list.append(qametric)

    # Add qametric dictionary into qareport
    qareport["qametric"] = qametric_list

    if upload:
        send_fitsstore_report(qareport, calurl_dict)
    return qareport

def send_fitsstore_report(qareport, calurl_dict):
    """
    Sends a QA report to the FITSStore for ingestion

    Parameters
    ----------
    qareport: dict
        the QA report
    calurl_dict: dict
        information about the FITSstore
    """
    qalist = [qareport]
    req = urllib2.Request(url=calurl_dict["QAMETRICURL"], data=json.dumps(qalist))
    f = urllib2.urlopen(req)
    # Should do some error checking here.
    f.close()
    return

def adcc_report(ad=None, name=None, metric_report=None, metadata=None):
<<<<<<< HEAD
    adcc = ADCC()
    adcc.events.append_event(ad, name, metric_report, metadata=metadata)
=======
    report_type = "metric_report"
    URL = "http://localhost:8777/{}/".format(report_type)
    evman = EventsManager()
    evman.append_event(ad=ad, name=name, mdict=metric_report, metadata=metadata)
    event_pkt = evman.event_list.pop()
    postdata = json.dumps(event_pkt)
    try:
        post_request= urllib2.Request(URL)
        postr = urllib2.urlopen(post_request, postdata)
    except urllib2.HTTPError as err:
        sys.exit(str(err))

    postr.read()
    postr.close()
    return

def status_report(status):
    """
    Parameters
    ----------
        status: <dict>
                A status report of type <dict>

    A status parameter is of the form,

        status = {"adinput": ad, "current": "Running", "logfile": log}

    The key, 'current' may be any string, but will usually be one of
    Running, ERROR, or Finished. ERROR messages will be accompanied by
    a non-zero exit code, like,

        status = {"adinput": ad, "current": ".ERROR: 23", "logfile": log}

    """
    report_type="status_report"
    URL = "http://localhost:8777/{}/".format(report_type)
    ad = status['adinput']
    mdict = {"current": status['current'],"logfile": status['logfile']}
    evman = EventsManager()
    evman.append_event(ad=ad, name='status', mdict=mdict, msgtype='reduce_status')
    event_pkt = evman.event_list.pop()
    postdata = json.dumps(event_pkt)
    try:
        post_request= urllib2.Request(URL)
        postr = urllib2.urlopen(post_request, postdata)
    except urllib2.HTTPError as err:
        sys.exit(str(err))

    postr.read()
    postr.close()
>>>>>>> 83c99951
    return

def log_message(function=None, name=None, message_type=None):
    """
    Creates a log message describing some function-related fun, e.g.,
    log_message('primitive', 'makeFringe', 'starting')

    Parameters
    ----------
    function: str
        type of the function being messaged about
    name: str
        name of the function being messaged about
    message_type
        what's happening to this function

    Returns
    -------
    str
        the message
    """
    message = None
    if message_type in ['calling', 'starting', 'finishing']:
        message = '{} the {} {}'.format(message_type.capitalize(), function, name)
    elif message_type == 'completed':
        message = 'The {} {} completed successfully'.format(name, function)
    return message

def make_dict(key_list=None, value_list=None):
    """
    The make_dict function creates a dictionary with the elements in 'key_list'
    as the key and the elements in 'value_list' as the value to create an
    association between the input science dataset (the 'key_list') and a, for
    example, dark that is needed to be subtracted from the input science
    dataset. This function also does some basic checks to ensure that the
    filters, exposure time etc are the same. No it doesn't.

    Parameters
    ----------
    key_list: list of AstroData objects
        the keys for the dict
    value_list: list of AstroData objects
        the values for the dict

    Returns
    -------
    dict
        the dict made from the keys and values
    """
    # Check the inputs have matching filters, binning and SCI shapes.
    ret_dict = {}
    if not isinstance(key_list, list):
        key_list = [key_list]
    if not isinstance(value_list, list):
        value_list = [value_list]
    # We allow only one value that can be assigned to multiple keys
    if len(value_list) == 1:
        value_list *= len(key_list)

    for key, value in zip(key_list, value_list):
        ret_dict[key] = value
        # Old error for incompatible list lengths
        #   msg = """Number of AstroData objects in key_list does not match
        #   with the number of AstroData objects in value_list. Please provide
        #   lists containing the same number of AstroData objects. Please
        #   supply either a single AstroData object in value_list to be applied
        #   to all AstroData objects in key_list OR the same number of
        #   AstroData objects in value_list as there are in key_list"""
    
    return ret_dict

def make_lists(key_list=None, value_list=None, force_ad=False):
    """
    The make_list function returns two lists, one of the keys and one of the
    values. It ensures that both inputs are made into lists if they weren't
    originally. It also expands the list of values to be the same length as
    the list of keys, if only one value was given.

    Parameters
    ----------
    key_list: list of AstroData objects
        the keys for the dict
    value_list: list of AstroData objects
        the values for the dict
    force_ad: bool
        coerce strings into AD objects?

    Returns
    -------
    2-tuple of lists
        the lists made from the keys and values
    """
    if not isinstance(key_list, list):
        key_list = [key_list]
    if not isinstance(value_list, list):
        value_list = [value_list]
    # We allow only one value that can be assigned to multiple keys
    if len(value_list) == 1:
        value_list *= len(key_list)
    if force_ad:
        key_list = [x if isinstance(x, astrodata.AstroData) else
                    astrodata.open(x) for x in key_list]
        # We only want to open as many AD objects as there are unique entries
        # in value_list, so collapse to set and multiple keys with the same
        # value will be assigned references to the same open AD object
        ad_map_dict = {x: x if isinstance(x, astrodata.AstroData) else
                        astrodata.open(x) for x in set(value_list)}
        value_list = [ad_map_dict[x] for x in value_list]

    return key_list, value_list

@accept_single_adinput
def mark_history(adinput=None, keyword=None, primname=None, comment=None):
    """
    Add or update a keyword with the UT time stamp as the value (in the form
    <YYYY>-<MM>-<DD>T<HH>:<MM>:<SS>) to the header of the PHU of the AstroData
    object to indicate when and what function was just performed on the
    AstroData object

    Parameters
    ----------
    adinput: list/AstroData
        the input file(s) to be timestamped
    keyword: str
        name of the keyword to be added/modified
    primname: str
        name of the primitive calling this
    comment: str
        comment (if any) to be added to the keyword
    """
    log = logutils.get_logger(__name__)

    try:
        assert keyword
    except AssertionError:
        log.error("TypeError: A keyword was not received.")
        raise TypeError("argument 'keyword' required")

    # Get the current time to use for the time of last modification
    tlm = datetime.now().isoformat()[0:-7]
    
    # Construct the default comment
    if comment is None:
        comment = "UT time stamp for {}".format(primname if primname
                                                else keyword)
    
    # The GEM-TLM keyword will always be added or updated
    keyword_dict = {"GEM-TLM": "UT last modification with GEMINI",
                    keyword: comment}

    # Loop over each input AstroData object in the input list
    for ad in adinput:
        for key, comm in keyword_dict.iteritems():
            ad.phu.set(key, tlm, comm)

    return


def measure_bg_from_image(ad, sampling=10, value_only=False, gaussfit=True):
    """
    Return background value, and its std deviation, as measured directly
    from pixels in the SCI image. DQ plane are used (if they exist)
    If extver is set, return a double for that extension only,
    otherwise return a list of doubles, as long as the number of extensions.

    Parameters
    ----------
    ad: AstroData
        input image (NOT a list)
    sampling: int
        1-in-n sampling factor
    value_only: bool
        if True, return only background values, not the standard deviations
    gaussfit: bool
        if True, fit a Gaussian to the pixel values, instead of sigma-clipping?

    Returns
    -------
    list/value/tuple
        if use_extver is set, returns a bg value or (bg, std) tuple; otherwise
        returns a list of such things
    """
    single_slice = ad._single and ad._sliced
    input_list = [ad] if single_slice else [ext for ext in ad]

    output_list = []
    for ext in input_list:
        # Use DQ and OBJMASK to flag pixels
        flags = ext.mask | getattr(ext, 'OBJMASK', 0) if ext.mask is not None \
            else getattr(ext, 'OBJMASK', None)
        bg_data = ext.data[flags==0] if flags is not None else ext.data

        bg_data = bg_data.flatten()[::sampling]
        if gaussfit:
            bg = np.median(bg_data)
            bg_std = np.std(bg_data)
            # An ogive fit is more robust than a histogram fit
            # We suppress a warning that the covariance cannot be estimated
            bg_data = np.sort(bg_data)
            with warnings.catch_warnings():
                warnings.filterwarnings('ignore', category=OptimizeWarning)
                [bg, bg_std], _ = curve_fit(norm.cdf, bg_data,
                        np.linspace(0,1,len(bg_data)+1)[1:], p0=[bg,bg_std])
            #binsize = bg_std * 0.1
            # Fit from -5 to +1 sigma
            #bins = np.arange(bg - 5 * bg_std, bg + bg_std, binsize)
            #histdata, _ = np.histogram(bg_data, bins)
            # bin centers
            #x = bins[:-1] + 0.5 * (bins[1] - bins[0])
            # Eliminate bins with no data (e.g., if data are quantized)
            #x = x[histdata > 0]
            #histdata = histdata[histdata > 0]
            #g_init = models.Gaussian1D(amplitude=np.max(histdata),
            #                           mean=bg, stddev=bg_std)
            #fit_g = fitting.LevMarLSQFitter()
            #g = fit_g(g_init, x, histdata)
            #bg, bg_std = g.mean.value, abs(g.stddev.value)
        else:
            # Sigma-clipping will screw up the stats of course!
            clipped_data = stats.sigma_clip(bg_data, sigma=3.0, iters=1)
            clipped_data = clipped_data.data[~clipped_data.mask]
            bg = np.median(clipped_data)
            bg_std = np.std(clipped_data)

        if value_only:
            output_list.append(bg)
        else:
            output_list.append([bg, bg_std, len(bg_data)])

    if single_slice:
        # We've created a single-element list, so return the value
        return output_list[0]
    else:
        return output_list


def measure_bg_from_objcat(ad, min_ok=5, value_only=False):
    """
    Return a list of triples of background values, and their std deviations
    derived from the OBJCATs in ad, plus the number of objects used.
    If there are too few good BG measurements, None is returned.
    If the input has SCI extensions, then the output list contains one tuple
    per SCI extension, even if no OBJCAT is associated with that extension

    Parameters
    ----------
    ad: AstroData/Table
        image with OBJCATs to measure background from, or OBJCAT
    min_ok: int
        return None if fewer measurements than this (after sigma-clipping)
    value_only: bool
        if True, only return the background values, not the other stuff

    Returns
    -------
    list
        as described above
    """
    # Populate input list with either the OBJCAT or a list
    input_list = [ad] if isinstance(ad, Table) else [
        getattr(ext, 'OBJCAT', None) for ext in ad]

    output_list = []
    for objcat in input_list:
        bg = None
        bg_std = None
        nsamples = None
        if objcat is not None:
            bg_data = objcat['BACKGROUND']
            # Don't use objects with dodgy flags
            if len(bg_data)>0 and not np.all(bg_data==-999):
                flags = objcat['FLAGS']
                dqflags = objcat['IMAFLAGS_ISO']
                if not np.all(dqflags==-999):
                    # Non-linear/saturated pixels are OK
                    flags |= (dqflags & 65529)
                bg_data = bg_data[flags==0]
                # Sigma-clip, and only give results if enough objects are left
                if len(bg_data) > min_ok:
                    clipped_data = stats.sigma_clip(bg_data, sigma=3.0, iters=1)
                    if np.sum(~clipped_data.mask) > min_ok:
                        bg = np.mean(clipped_data)
                        bg_std = np.std(clipped_data)
                        nsamples = np.sum(~clipped_data.mask)
        if value_only:
            output_list.append(bg)
        else:
            output_list.append((bg, bg_std, nsamples))
    return output_list

def obsmode_add(ad):
    """
    Adds 'OBSMODE' keyword to input PHU for IRAF routines in GMOS package

    Parameters
    ----------
    ad: AstroData
        image to fix the PHU of

    Returns
    -------
    AstroData
        the fixed image
    """
    tags = ad.tags
    if 'GMOS' in tags:
        if 'PREPARED' in tags:
            try:
                ad.phu.set('PREPARE', ad.phu.GPREPARE,
                           'UT Time stamp for GPREPARE')
            except:
                ad.phu.set('GPREPARE', ad.phu.PREPARE,
                           'UT Time stamp for GPREPARE')

        if {'PROCESSED', 'BIAS'}.issubset(tags):
            mark_history(adinput=ad, keyword="GBIAS",
                            comment="Temporary key for GIREDUCE")
        if {'LS', 'FLAT'}.issubset(tags):
            mark_history(adinput=ad, keyword="GSREDUCE",
                comment="Temporary key for GSFLAT")

        # Reproducing inexplicable behaviour of the old system
        try:
            typeStr, = {'IMAGE', 'IFU', 'MOS', 'LS'} & tags
        except:
            typeStr = 'LS'

        if typeStr == 'LS':
            typeStr = 'LONGSLIT'
        ad.phu.set('OBSMODE', typeStr,
                   'Observing mode (IMAGE|IFU|MOS|LONGSLIT)')
    return ad

def obsmode_del(ad):
    """
    Deletes the 'OBSMODE' keyword from the PHUs of images produced by
    IRAF routines in the GMOS package.

    Parameters
    ----------
    ad: AstroData
        image to remove header keywords from

    Returns
    -------
    AstroData
        the fixed image
    """
    if 'GMOS' in ad.tags:
        for keyword in ['OBSMODE', 'GPREPARE', 'GBIAS', 'GSREDUCE']:
            if keyword in ad.phu:
                ad.phu.remove(keyword)
    return ad
    

def parse_sextractor_param(default_dict):
    """
    Provides a list of columns being produced by SExtractor

    Parameters
    ----------
    default_dict: dict
        dictionary containing paths to the SExtractor input files

    Returns
    -------
    list
        names of all the columns in the SExtractor output catalog
    """
    #TODO hardcoded... need to think about this
    param_file = '{}/../../geminidr/gemini/lookups/source_detection/{}'.format(
            os.path.dirname(__file__), default_dict["dq"]["param"])
    if param_file.endswith(".py"):
        param_file = param_file[:-3]
    
    columns = []
    fp = open(param_file)
    for line in fp:
        fields = line.split()
        if len(fields)==0:
            continue
        if fields[0].startswith("#"):
            continue
        name = fields[0]
        columns.append(name)
    return columns

def read_database(ad, database_name=None, input_name=None, output_name=None):
    """
    Reads IRAF wavelength calibration files from a database and attaches
    them to an AstroData object

    Parameters
    ----------
    ad: AstroData
        AstroData object to which the WAVECAL tables will be attached
    database_name: st
        IRAF database directory name
    input_name: str
        filename of the image used for wavelength calibration
        (if None, use the filename of the input AD object)
    output_name: str
        name to be assigned to the output table record
        (if None, use the filename of the input AD object)
    Returns
    -------
    AstroData
        version of the input AD object with WAVECAL tables attached
    """
    if database_name is None:
        raise IOError('No database name specified')
    if not os.path.isdir(database_name):
        raise IOError('Database directory {} does not exist'.format(
            database_name))
    if input_name is None:
        input_name = ad.filename
    if output_name is None:
        output_name = ad.filename

    basename = os.path.basename(input_name)
    basename,filetype = os.path.splitext(basename)
    out_basename = os.path.basename(output_name)
    out_basename,filetype = os.path.splitext(out_basename)

    for ext in ad:
        extver = ext.hdr.EXTVER
        record_name = '{}_{:0.3d}'.format(basename, extver)
        db = at.SpectralDatabase(database_name,record_name)
        out_record_name = '{}_{:0.3d}'.format(out_basename, extver)
        table = db.as_binary_table(record_name=out_record_name)

        ext.WAVECAL = table
    return ad

def tile_objcat(adinput, adoutput, ext_mapping, sx_dict=None):
    """
    This function tiles together separate OBJCAT extensions, converting
    the pixel coordinates to the new WCS.

    Parameters
    ----------
    adinput: AstroData
        input AD object with all the OBJCATs
    adoutput: AstroData
        output AD object to which we want to append the new tiled OBJCATs
    ext_mapping: array
        contains the output extension onto which each input has been placed
    sx_dict: dict
        SExtractor dictionary
    """
    for ext, header in zip(adoutput, adoutput.header[1:]):
        outextver = ext.hdr.EXTVER
        output_wcs = WCS(header)
        indices = [i for i in range(len(ext_mapping))
                   if ext_mapping[i] == outextver]
        inp_objcats = [adinput[i].OBJCAT for i in indices if
                       hasattr(adinput[i], 'OBJCAT')]

        if inp_objcats:
            out_objcat = vstack(inp_objcats, metadata_conflicts='silent')

            # Get new pixel coords for objects from RA/Dec and the output WCS
            ra = out_objcat["X_WORLD"]
            dec = out_objcat["Y_WORLD"]
            newx, newy = output_wcs.all_world2pix(ra, dec, 1)
            out_objcat["X_IMAGE"] = newx
            out_objcat["Y_IMAGE"] = newy

            # Remove the NUMBER column so add_objcat renumbers
            out_objcat.remove_column('NUMBER')

            adoutput = add_objcat(adinput=adoutput, extver=outextver,
                            replace=True, table=out_objcat, sxdict=sx_dict)
    return adoutput

@accept_single_adinput
def trim_to_data_section(adinput=None, keyword_comments=None):
    """
    This function trims the data in each extension to the section returned
    by its data_section descriptor. This is intended for use in removing
    overscan sections, or other unused parts of the data array.

    Parameters
    ----------
    adinput: list/AD
        input image(s) to be trimmed
    keyword_comments: dict

    Returns
    -------
    list/AstroData
        same as input images, but trimmed
    """
    log = logutils.get_logger(__name__)

    try:
        assert isinstance(keyword_comments, dict)
    except AssertionError:
        log.error("TypeError: keyword comments dict was not received.")
        raise TypeError("keyword comments dict required")

    # Initialize the list of output AstroData objects
    adoutput_list = []
 
    for ad in adinput:
        for ext in ad:
            # Get data section as string and as a tuple
            datasecStr = ext.data_section(pretty=True)
            dsl = ext.data_section()

            # Get the keyword associated with the data_section descriptor
            ds_kw = ext._keyword_for('data_section')

            # Check whether data need to be trimmed
            sci_shape = ext.data.shape
            if (sci_shape[0]==dsl.y2 and sci_shape[1]==dsl.x2 and
                dsl.x1==0 and dsl.y1==0):
                log.fullinfo('No changes will be made to {}[*,{}], since '
                             'the data section matches the data shape'.format(
                             ad.filename,ext.hdr.EXTVER))
                continue

            # Update logger with the section being kept
            log.fullinfo('For {}:{}, keeping the data from the section {}'.
                         format(ad.filename, ext.hdr.EXTVER, datasecStr))

            # Trim SCI, VAR, DQ to new section
            ext.reset(ext.nddata[dsl.y1:dsl.y2,dsl.x1:dsl.x2])
            # And OBJMASK (if it exists)
            # TODO: should check more generally for any image extensions
            if hasattr(ext, 'OBJMASK'):
                ext.OBJMASK = ext.OBJMASK[dsl.y1:dsl.y2,dsl.x1:dsl.x2]

            # Update header keys to match new dimensions
            newDataSecStr = '[1:{},1:{}]'.format(dsl.x2-dsl.x1, dsl.y2-dsl.y1)
            ext.hdr.set('NAXIS1', dsl.x2-dsl.x1, keyword_comments['NAXIS1'])
            ext.hdr.set('NAXIS2', dsl.y2-dsl.y1, keyword_comments['NAXIS2'])
            ext.hdr.set(ds_kw, newDataSecStr, comment=keyword_comments[ds_kw])
            ext.hdr.set('TRIMSEC', datasecStr, comment=keyword_comments['TRIMSEC'])

            # Update WCS reference pixel coordinate
            try:
                crpix1 = ext.hdr.CRPIX1 - dsl.x1
                crpix2 = ext.hdr.CRPIX2 - dsl.y1
            except:
                log.warning("Could not access WCS keywords; using dummy "
                            "CRPIX1 and CRPIX2")
                crpix1 = 1
                crpix2 = 1
            ext.hdr.set('CRPIX1', crpix1, comment=keyword_comments["CRPIX1"])
            ext.hdr.set('CRPIX2', crpix2, comment=keyword_comments["CRPIX2"])
        adoutput_list.append(ad)

    return adoutput_list

def write_database(ad, database_name=None, input_name=None):
    """
    Write out IRAF database files containing a wavelength calibration

    Parameters
    ----------
    ad: AstroData
        image containing a WAVECAL extension
    database_name: str
        IRAF database directory
    input_name: str
        filename of the image associated with the WAVECAL table
        (if None, use the filename of the AD object)
    """
    if input_name is None:
        input_name = ad.filename

    basename = os.path.basename(input_name)
    basename,filetype = os.path.splitext(basename)

    for ext in ad:
        record_name = '{}_{:0.3d}'.format(basename, ext.EXTVER)
        db = at.SpectralDatabase(binary_table=ext.WAVECAL,
                                 record_name=record_name)
        db.write_to_disk(database_name=database_name)
    return


class ExposureGroup:
    """
    An ExposureGroup object maintains a record of AstroData instances that
    are spatially associated with the same general nod position or dither
    group, along with their co-ordinates and other properties of the group.

    This object can be interrogated as to whether a given set of co-ordinates
    are within the same field of view as the centroid of an existing group
    and therefore on the same source. It can then be instructed to incorporate
    a point into the group if appropriate, providing a simple agglomerative
    clustering algorithm.
    """

    # The reason this class isn't built on a more universal version that
    # doesn't require AstroData is that it's currently unclear what the API
    # at that level should look like -- it would probably be most useful to
    # pass around nddata instances rather than lists or dictionaries but
    # that's not even well defined within AstroPy yet.

    def __init__(self, adinput, pkg=None, frac_FOV=1.0):
        """
        :param adinputs: an exposure list from which to initialize the group
            (currently may not be empty)
        :type adinputs: list of AstroData instances

        :param pkg: Package name of the 

        :param frac_FOV: proportion by which to scale the area in which
            points are considered to be within the same field, for tweaking
            the results in borderline cases (eg. to avoid co-adding target
            positions right at the edge of the field).
        :type frac_FOV: float
        """
        if not isinstance(adinput, list):
            adinput = [adinput]
        # Make sure the field scaling is valid:
        if not isinstance(frac_FOV, numbers.Number) or frac_FOV < 0.:
            raise IOError('frac_FOV must be >= 0.')

        # Initialize members:
        self.members = {}
        self.package = pkg
        self._frac_FOV = frac_FOV
        self.group_cen = (0., 0.)
        self.add_members(adinput)

        # Use the first list element as a reference for getting the
        # instrument properties:
        ref_ad = adinput[0]

        # Here we used to define self._pointing_in_field, pointing to the
        # instrument-specific back-end function, but that's been moved to a
        # separate function in this module since it may be generally useful.

    def pointing_in_field(self, position):
        """
        Determine whether or not a point falls within the same field of view
        as the centre of the existing group (using the function of the same
        name).

        :param position: An AstroData instance to compare with the centroid
          of the set of existing group members.
        :type position: tuple, list, AstroData

        :returns: Whether or not the input point is within the field of view
            (adjusted by the frac_FOV specified when creating the group).
        :rtype: boolean
        """

        # Check co-ordinates WRT the group centre & field of view as
        # appropriate for the instrument:
        return pointing_in_field(position, self.package, self.group_cen,
                                 frac_FOV=self._frac_FOV)

    def __len__(self):
        return len(self.members)

    def __repr__(self):
        return str(self.list())

    def __eq__(self, other):
        if isinstance(other, self.__class__):
            # A Python dictionary equality seems to take care of comparing
            # groups nicely, irrespective of ordering:
            return self.members == other.members
        else:
            return False

    def __ne__(self, other):
        return not self.__eq__(other)

    def list(self):
        """
        List the AstroData instances associated with this group.

        :returns: Exposure list
        :rtype: list of AstroData instances
        """
        return self.members.keys()

    def add_members(self, adinput):
        """
        Add one or more new points to the group.

        :param adinputs: A list of AstroData instances to add to the group
            membership. 
        :type adinputs: AstroData, list of AstroData instances
        """
        if not isinstance(adinput, list):
            adinput = [adinput]
        # How many points were there previously and will there be now?
        ngroups = self.__len__()
        ntot = ngroups + len(adinput)

        # This will be replaced by a descriptor that looks up the RA/Dec
        # of the field centre:
        addict = get_offset_dict(adinput)

        # Complain sensibly if we didn't get valid co-ordinates:
        for ad in addict:
            for coord in addict[ad]:
                if not isinstance(coord, numbers.Number):
                    raise IOError('non-numeric co-ordinate %s ' \
                        % coord + 'from %s' % ad)

        # Add the new points to the group list:
        self.members.update(addict)

        # Update the group centroid to account for the new points:
        new_vals = addict.values()
        newsum = [sum(axvals) for axvals in zip(*new_vals)]
        self.group_cen = [(cval * ngroups + nval) / ntot \
          for cval, nval in zip(self.group_cen, newsum)]

def group_exposures(adinput, pkg=None, frac_FOV=1.0):

    """
    Sort a list of AstroData instances into dither groups around common
    nod positions, according to their WCS offsets.

    :param adinputs: A list of exposures to sort into groups.
    :type adinputs: list of AstroData instances

    :param pkg: Package name of the calling primitive. Used to determine
                correct package lookup tables. Passed through to
                ExposureGroup() call.
    :type pkg: <str>

    :param frac_FOV: proportion by which to scale the area in which
        points are considered to be within the same field, for tweaking
        the results in borderline cases (eg. to avoid co-adding target
        positions right at the edge of the field).
    :type frac_FOV: float

    :returns: One group of exposures per identified nod position.
    :rtype: tuple of ExposureGroup instances
    """

    # In principle divisive clustering algorithms have the best chance of
    # robust separation because of their top-down view of the problem.
    # However, an agglomerative algorithm is probably more practical to
    # implement here in the first instance, given that we can try to
    # constrain the problem using the known field size and remembering the
    # one-at-a-time case where the full list isn't available up front.

    # The FOV gives us a pretty good idea what's close enough to the base
    # position to be considered on-source, but it may not be enough on its
    # own to provide a threshold for intermediate nod distances for F2 given
    # IQ problems towards the edges of the field. OTOH intermediate offsets
    # are generally difficult to achieve anyway due to guide probe limits
    # when the instrumental FOV is comparable to that of the telescope.

    groups = []

    # Iterate over the input exposures:
    for ad in adinput:

        # Should this pointing be associated with an existing group?
        found = False
        for group in groups:
            if group.pointing_in_field(ad):
                group.add_members(ad)
                found = True
                break

        # If unassociated, start a new group:
        if not found:
            groups.append(ExposureGroup(ad, pkg, frac_FOV=frac_FOV))
            # if debug: print 'New group', groups[-1]

    # Here this simple algorithm could be made more robust for borderline
    # spacing (a bit smaller than the field size) by merging clusters that
    # have members within than the threshold after initial agglomeration.
    # This is an odd use case that's hard to classify automatically anyway
    # but the grouping info. might be more useful later, when stacking.

    # if debug: print 'Groups are', groups

    return tuple(groups)

def pointing_in_field(pos, package, refpos, frac_FOV=1.0, frac_slit=None):

    """
    Determine whether two telescope pointings fall within each other's
    instrumental field of view, such that point(s) at the centre(s) of one
    exposure's aperture(s) will still fall within the same aperture(s) of
    the other exposure or reference position.

    For direct imaging, this is the same question as "is point 1 within the
    field at pointing 2?" but for multi-object spectroscopy neither position
    at which the telescope pointing is defined will actually illuminate the
    detector unless it happens to coincide with a target aperture.

    This function has no knowledge of actual target position(s) within the
    field, providing accurate results for centred target(s) with the default
    frac_FOV=1.0. This should only be of concern in borderline cases where
    exposures are offset by approximately the width of the field.

    :param pos: Exposure defining the position & instrumental field of view
      to check.
    :type pos: AstroData instance

    :param refpos: Reference position/exposure (currently assumed to be
      Gemini p/q co-ordinates, but we intend to change that to RA/Dec).
    :type refpos: AstroData instance or tuple of floats

    :param frac_FOV: Proportion by which to scale the field size in order to
      adjust whether borderline points are considered within its boundaries.
    :type frac_FOV: float

    :param frac_slit: If defined, the maximum deviation from the slit centre
      that's still considered to be within the field, as a fraction of the
      slit's half-width. If None, the value of frac_FOV is used instead. For
      direct images this parameter is ignored.
    :type frac_slit: float

    :returns: Whether or not the pointing falls within the field (after
      adjusting for frac_FOV & frac_slit). 
    :rtype: boolean

    """
    log = logutils.get_logger(__name__)

    # This function needs an AstroData instance rather than just 2
    # co-ordinate tuples and a PA in order to look up the instrument for
    # which the field of view is defined and so that the back-end function
    # can distinguish between focal plane masks and access instrument-
    # specific MDF tables for MOS.

    # Use the first argument for looking up the instrument, since that's
    # the one that's always an AstroData instance because the reference point
    # doesn't always correspond to a single exposure.
    inst = pos.instrument().lower()

    # To keep the back-end functions simple, always pass them a dictionary
    # for the reference position (at least for now). All these checks add ~4%
    # in overhead for imaging.
    try:
        pointing = (refpos.phu.POFFSET, refpos.phu.QOFFSET)
    except AttributeError:
        if not isinstance(refpos, (list, tuple)) or \
           not all(isinstance(x, numbers.Number) for x in refpos):
            raise IOError('Parameter refpos should be a '
                'co-ordinate tuple or AstroData instance')
        # Currently the comparison is always 2D since we're explicitly
        # looking up POFFSET & QOFFSET:
        if len(refpos) != 2:
            raise IOError('Points to group must have the '
                    'same number of co-ords')
        pointing = refpos

    # Use a single scaling for slit length & width if latter unspecified:
    if frac_slit is None:
        frac_slit = frac_FOV

    # These values are cached in order to avoid the multiple-second overhead of
    # reading and evaling a look-up table when there are repeated queries for
    # the same instrument. Instead of private global variables we could use a
    # function-like class here, but that would make the API rather convoluted
    # in this simple case.
    global _FOV_lookup, _FOV_pointing_in_field

    # Look up the back-end implementation for the appropriate instrument,
    # or use the previously-cached one.
    # Build the lookup name to the instrument specific FOV module. In all 
    # likelihood this is 'Gemini'.
    FOV_mod = "geminidr.{}.lookups.FOV".format(inst)

    try:
        FOV = import_module(FOV_mod)
        _FOV_pointing_in_field = FOV.pointing_in_field
    except (ImportError, AttributeError):
        raise NameError("FOV.pointing_in_field() function not implemented for %s" % inst)

    # Execute it & return the results:
    return _FOV_pointing_in_field(pos, pointing, frac_FOV=frac_FOV,
                                  frac_slit=frac_slit)

# Since the following function will go away after redefining RA & Dec
# descriptors appropriately, I've put it here instead of in
# gemini_metadata_utils to avoid creating an import that's circular WRT
# existing imports and might later hang around causing trouble.
@accept_single_adinput
def get_offset_dict(adinput=None):
    """
    (To be deprecated)

    The get_offset_dict() function extracts a dictionary of co-ordinate offset
    tuples from a list of Gemini datasets, one per input AstroData instance.
    What's currently Gemini-specific is that POFFSET & QOFFSET header keywords
    are used; this could be abstracted via a descriptor once we decide how to
    do so generically (accounting for the need to know slit axes sometimes).
    
    :param adinputs: the AstroData objects
    :type adinput: list of AstroData
    
    :rtype: dictionary
    :return: a dictionary whose keys are the AstroData instances and whose
        values are tuples of (POFFSET, QOFFSET).

    """
    offsets = {}

    # Loop over AstroData instances:
    for ad in adinput:
        # Get the offsets from the primary header:
        poff = ad.phu.POFFSET
        qoff = ad.phu.QOFFSET
        # name = ad.filename
        name = ad  # store a direct reference
        offsets[name] = (poff, qoff)

    return offsets<|MERGE_RESOLUTION|>--- conflicted
+++ resolved
@@ -1412,10 +1412,6 @@
     return
 
 def adcc_report(ad=None, name=None, metric_report=None, metadata=None):
-<<<<<<< HEAD
-    adcc = ADCC()
-    adcc.events.append_event(ad, name, metric_report, metadata=metadata)
-=======
     report_type = "metric_report"
     URL = "http://localhost:8777/{}/".format(report_type)
     evman = EventsManager()
@@ -1466,7 +1462,6 @@
 
     postr.read()
     postr.close()
->>>>>>> 83c99951
     return
 
 def log_message(function=None, name=None, message_type=None):
@@ -1625,7 +1620,8 @@
     return
 
 
-def measure_bg_from_image(ad, sampling=10, value_only=False, gaussfit=True):
+def measure_bg_from_image(ad, extver=None, sampling=10, value_only=False,
+                          gaussfit=True):
     """
     Return background value, and its std deviation, as measured directly
     from pixels in the SCI image. DQ plane are used (if they exist)
@@ -1636,6 +1632,8 @@
     ----------
     ad: AstroData
         input image (NOT a list)
+    extver: int/None
+        if not None, use only this extension
     sampling: int
         1-in-n sampling factor
     value_only: bool
@@ -1649,8 +1647,12 @@
         if use_extver is set, returns a bg value or (bg, std) tuple; otherwise
         returns a list of such things
     """
-    single_slice = ad._single and ad._sliced
-    input_list = [ad] if single_slice else [ext for ext in ad]
+
+    try:
+        input_list = [ad.extver(extver)] if extver else [ext for ext in ad]
+    except IndexError:
+        # Invalid value of extver
+        return None if value_only else (None, None)
 
     output_list = []
     for ext in input_list:
@@ -1686,7 +1688,7 @@
             #bg, bg_std = g.mean.value, abs(g.stddev.value)
         else:
             # Sigma-clipping will screw up the stats of course!
-            clipped_data = stats.sigma_clip(bg_data, sigma=3.0, iters=1)
+            clipped_data = stats.sigma_clip(bg_data, sigma=2.0, iters=2)
             clipped_data = clipped_data.data[~clipped_data.mask]
             bg = np.median(clipped_data)
             bg_std = np.std(clipped_data)
@@ -1694,9 +1696,9 @@
         if value_only:
             output_list.append(bg)
         else:
-            output_list.append([bg, bg_std, len(bg_data)])
-
-    if single_slice:
+            output_list.append((bg, bg_std))
+
+    if extver:
         # We've created a single-element list, so return the value
         return output_list[0]
     else:
