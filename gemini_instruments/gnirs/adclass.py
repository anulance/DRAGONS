import math
import re

from astrodata import astro_data_tag, astro_data_descriptor, TagSet, returns_list

from ..gemini import AstroDataGemini
from ..common import build_ir_section
from .lookup import detector_properties, nominal_zeropoints, config_dict, read_modes

# NOTE: Temporary functions for test. gempy imports astrodata and
#       won't work with this implementation
from .. import gmu

class AstroDataGnirs(AstroDataGemini):

    __keyword_dict = dict(central_wavelength = 'GRATWAVE',
                          )

    @staticmethod
    def _matches_data(data_provider):
        return data_provider.phu.get('INSTRUME', '').upper() == 'GNIRS'

    @astro_data_tag
    def _tag_instrument(self):
        return TagSet(['GNIRS'])

    @astro_data_tag
    def _type_dark(self):
        if self.phu['OBSTYPE'] == 'DARK':
            return TagSet(['DARK', 'CAL'], blocks=['IMAGE', 'SPECT'])

    @astro_data_tag
    def _type_arc(self):
        if self.phu['OBSTYPE'] == 'ARC':
            return TagSet(['ARC', 'CAL'])

    @astro_data_tag
    def _type_image(self):
        if self.phu['ACQMIR'] == 'In':
            return TagSet(['IMAGE'])

    @astro_data_tag
    def _type_mask(self):
        if 'Acq' not in self.phu.get('SLIT', ''):
            return TagSet(['MASK'], if_present=['ACQUISITION'])

    @astro_data_tag
    def _type_spect(self):
        if self.phu['ACQMIR'] == 'Out':
            tags = set(['SPECT'])
            slit = self.phu.get('SLIT', '').lower()
            grat = self.phu.get('GRATING', '')
            prism = self.phu.get('PRISM', '')
            if slit == 'IFU':
                tags.add('IFU')
            elif ('arcsec' in slit or 'pin' in slit) and 'mm' in grat:
                if 'MIR' in prism:
                    tags.add('LS')
                elif 'XD' in prism:
                    tags.add('XD')
            return TagSet(tags)

    @astro_data_tag
    def _type_flats(self):
        if self.phu['OBSTYPE'] == 'FLAT':
            if 'Pinholes' in self.phu['SLIT']:
                return TagSet(['PINHOLE', 'CAL'], remove=['GCALFLAT'])
            else:
                return TagSet(['FLAT', 'CAL'])

    @astro_data_descriptor
    def array_section(self, pretty=False):
        """
        Returns the section covered by the array(s) relative to the detector
        frame.  For example, this can be the position of multiple amps read
        within a CCD.  If pretty is False, a tuple of 0-based coordinates
        is returned with format (x1, x2, y1, y2).  If pretty is True, a keyword
        value is returned without parsing as a string.  In this format, the
        coordinates are generally 1-based.

        One tuple or string is return per extension/array, in a list. If the
        method is called on a single slice, the section is returned as a tuple
        or a string.

        Parameters
        ----------
        pretty : bool
            If True, return the formatted string found in the header.

        Returns
        -------
        tuple of integers or list of tuples
            Position of extension(s) using Python slice values

        string or list of strings
            Position of extension(s) using an IRAF section format (1-based)

        """
        return build_ir_section(self, pretty)

    @astro_data_descriptor
    def data_section(self, pretty=False):
        """
        Returns the rectangular section that includes the pixels that would be
        exposed to light.  If pretty is False, a tuple of 0-based coordinates
        is returned with format (x1, x2, y1, y2).  If pretty is True, a keyword
        value is returned without parsing as a string.  In this format, the
        coordinates are generally 1-based.

        One tuple or string is return per extension/array, in a list. If the
        method is called on a single slice, the section is returned as a tuple
        or a string.

        Parameters
        ----------
        pretty : bool
         If True, return the formatted string found in the header.

        Returns
        -------
        tuple of integers or list of tuples
            Location of the pixels exposed to light using Python slice values.

        string or list of strings
            Location of the pixels exposed to light using an IRAF section
            format (1-based).

        """
        # All GNIRS pixels are data
        return self._parse_section('data_section', 'FULLFRAME', pretty)

    @astro_data_descriptor
    def detector_section(self, pretty=False):
        """
        Returns the section covered by the detector relative to the whole
        mosaic of detectors.  If pretty is False, a tuple of 0-based coordinates
        is returned with format (x1, x2, y1, y2).  If pretty is True, a keyword
        value is returned without parsing as a string.  In this format, the
        coordinates are generally 1-based.

        One tuple or string is return per extension/array, in a list. If the
        method is called on a single slice, the section is returned as a tuple
        or a string.

        Parameters
        ----------
        pretty : bool
         If True, return the formatted string found in the header.

        Returns
        -------
        tuple of integers or list of tuples
            Position of the detector using Python slice values.

        string or list of strings
            Position of the detector using an IRAF section format (1-based).

        """
        return self.array_section(pretty=pretty)

    @astro_data_descriptor
    def disperser(self, stripID=False, pretty=False):
        """
        Returns the name of the disperser group as the name of the grating
        and of the prims joined with '&', unless the acquisition mirror is
        in the beam, then returns the string "MIRROR". The component ID can
        be removed with either 'stripID' or 'pretty' set to True.

        Parameters
        ----------
        stripID : bool
            If True, removes the component ID and returns only the name of
            the disperser.
        pretty : bool
            Same as for stripID.  Pretty here does not do anything more.

        Returns
        -------
        str
            The disperser group, as grism&prism, with or without the
            component ID.

        """
        if self.phu.get('ACQMIR') == 'In':
            return 'MIRROR'

        grating = self.grating(stripID=stripID, pretty=pretty)
        prism = self.prism(stripID=stripID, pretty=pretty)
        if prism.startswith('MIR'):
            return str(grating)
        else:
            return "{}&{}".format(grating, prism)

    @astro_data_descriptor
    def focal_plane_mask(self, stripID=False, pretty=False):
        """
        Returns the name of the focal plane mask group as the slit and the
        decker joined with '&', or as a shorter (pretty) version.
        The component ID can be removed with either 'stripID' or 'pretty'
        set to True.

        Parameters
        ----------
        stripID : bool
            If True, removes the component ID and returns only the name of
            the focal plane mask.
        pretty : bool
            If True, removes the component IDs and returns a short string
            representing broadly the setting.

        Returns
        -------
        str
            The name of the focal plane mask with or without the component ID.

        """
        slit = self.slit(stripID=stripID, pretty=pretty).replace('Acquisition', 'Acq')
        decker = self.decker(stripID=stripID, pretty=pretty).replace('Acquisition', 'Acq')

        # Default fpm value
        fpm = "{}&{}".format(slit, decker)
        if pretty:
            if "Long" in decker:
                fpm = slit
            elif "XD" in decker:
                fpm = "{}XD".format(slit)
            elif "IFU" in slit and "IFU" in decker:
                fpm = "IFU"
            elif "Acq" in slit and "Acq" in decker:
                fpm = "Acq"

        return fpm

    @returns_list
    @astro_data_descriptor
    def gain(self):
        """
        Returns the gain used for the observation.  This is read from a
        lookup table using the read_mode and the well_depth.

        Returns
        -------
        float
            Gain used for the observation.

        """
        read_mode = self.read_mode()
        well_depth = self.well_depth_setting()

        return float(detector_properties[read_mode, well_depth].gain)

    @astro_data_descriptor
    def grating(self, stripID=False, pretty=False):
        """
        Returns the name of the grating used for the observation.
        The component ID can be removed with either 'stripID' or 'pretty'
        set to True.

        Parameters
        ----------
        stripID : bool
            If True, removes the component ID and returns only the name of
            the disperser.
        pretty : bool
            Same as for stripID.  Pretty here does not do anything more.

        Returns
        -------
        str
            The name of the grating with or without the component ID.

        """
        grating = self.phu['GRATING']

        match = re.match("([\d/m]+)[A-Z]*(_G)(\d+)", grating)
        try:
            ret_grating = "{}{}{}".format(*match.groups())
        except AttributeError:
            ret_grating = grating

        if stripID or pretty:
            return gmu.removeComponentID(ret_grating)
        return ret_grating

    @astro_data_descriptor
    def group_id(self):
        """
        Returns a string representing a group of data that are compatible
        with each other.  This is used when stacking, for example.  Each
        instrument, mode of observation, and data type will have its own rules.

        Returns
        -------
        str
            A group ID for compatible data.

        """
        tags = self.tags
        if 'DARK' in tags:
            desc_list = ['read_mode', 'exposure_time', 'coadds']
        else:
            # The descriptor list is the same for flats and science frames
            desc_list = ['observation_id', 'filter_name', 'camera', 'read_mode']

        desc_list = desc_list + ['well_depth_setting', 'detector_section', 'disperser', 'focal_plane_mask']

        pretty_ones = ['filter_name', 'disperser', 'focal_plane_mask']
        force_list = ['detector_section']

        collected_strings = []
        for desc in desc_list:
            method = getattr(self, desc)
            if desc in pretty_ones:
                result = method(pretty=True)
            else:
                result = method()
            if desc in force_list and not isinstance(result, list):
                result = [result]
            collected_strings.append(str(result))

        if 'IMAGE' in tags and 'FLAT' in tags:
            collected_strings.append('GNIRS_IMAGE_FLAT')

        return '_'.join(collected_strings)

    @astro_data_descriptor
    def nominal_photometric_zeropoint(self):
        """
        Returns the nominal photometric zeropoint for the observation.
        This value is obtained from a lookup table based on gain, the
        camera used, and the filter used.

        Returns
        -------
        float
            The nominal photometric zeropoint as a magnitude.

        """
        gain = self.gain()
        camera = self.camera()
        filter_name = self.filter_name(pretty=True)

        result = []
<<<<<<< HEAD
        for bunit in self.hdr.get('BUNIT', 'adu'):
            gain_factor = (2.5 * math.log10(gain)) if bunit.lower() == 'adu' else 0.0
=======
        for bunit in self.hdr['BUNIT']:
            gain_factor = (2.5 * math.log10(gain)) if bunit == 'adu' else 0.0
>>>>>>> 6e6263a3
            nz_key = (filter_name, camera)
            nom_phot_zeropoint = nominal_zeropoints[nz_key] - gain_factor
            result.append(nom_phot_zeropoint)

        return result

    @astro_data_descriptor
    def non_linear_level(self):
        """
        Returns the level at which the array becomes non-linear.  The
        return units are ADUs.  A lookup table is used and the value
        is based on read_mode, well_depth_setting, and saturation_level.

        Returns
        -------
        int
            Level in ADU at which the non-linear regime starts.

        """
        read_mode = self.read_mode()
        well_depth = self.well_depth_setting()

        limit = detector_properties[read_mode, well_depth].linearlimit
        saturation_level = self.saturation_level()

        try:
            return [int(limit * s) for s in saturation_level]
        except TypeError:
            return int(limit * saturation_level)

    @astro_data_descriptor
    def pixel_scale(self):
        """
        Returns the pixel scale in arc seconds.

        Returns
        -------
        float
            Pixel scale in arcsec.

        """
        camera = self.camera()

        if self.tags & set(['IMAGE', 'DARK']):
            # Imaging or darks
            match = re.match("^(Short|Long)(Red|Blue)_G\d+$", camera)
            try:
                cameratype = match.group(1)
                if cameratype == 'Short':
                    ret_pixel_scale = 0.15
                elif cameratype == 'Long':
                    ret_pixel_scale = 0.05
            except AttributeError:
                raise Exception('No camera match for imaging mode')
        else:
            # Spectroscopy mode
            prism = self.phu['PRISM']
            decker = self.phu['DECKER']
            disperser = self.phu['GRATING']

            ps_key = (prism, decker, disperser, camera)
            ret_pixel_scale = float(config_dict[ps_key].pixscale)

        return ret_pixel_scale

    @astro_data_descriptor
    def prism(self, stripID=False, pretty=False):
        """
        Returns the name of the prism.  The component ID can be removed
        with either 'stripID' or 'pretty' set to True.

        Parameters
        ----------
        stripID : bool
            If True, removes the component ID and returns only the name of
            the prism.
        pretty : bool
            Same as for stripID.  Pretty here does not do anything more.

        Returns
        -------
        str
            The name of the prism with or without the component ID.

        """
        prism = self.phu['PRISM']
        match = re.match("[LBSR]*\+*([A-Z]*_G\d+)", prism)
        # NOTE: The original descriptor has no provisions for not matching
        #       the RE... which will produce an exception down the road.
        #       Let's do it here (it will be an AttributeError, though)
        ret_prism = match.group(1)

        if stripID or pretty:
            ret_prism = gmu.removeComponentID(ret_prism)

        return ret_prism

    @astro_data_descriptor
    def ra(self):
        """
        Returns the Right Ascension of the center of the field in degrees.
        Uses the RA derived from the WCS, unless it is wildly different from
        the target RA stored in the headers (with telescope offset and in
        ICRS).  When that's the case the target RA is used.

        Returns
        -------
        float
            Right Ascension of the target in degrees.
        """
        wcs_ra = self.wcs_ra()
        tgt_ra = self.target_ra(offset=True, icrs=True)
        delta = abs(wcs_ra - tgt_ra)

        # wraparound?
        if delta > 180:
            delta = abs(delta - 360)
        delta = delta * 3600 # to arcsecs

        # And account for cos(dec) factor
        delta /= math.cos(math.radians(self.dec()))

        # If more than 1000" arcsec different, WCS is probably bad
        return (tgt_ra if delta > 1000 else wcs_ra)

    @astro_data_descriptor
    def dec(self):
        """
        Returns the Declination of the center of the field in degrees.
        Uses the Dec derived from the WCS, unless it is wildly different from
        the target Dec stored in the headers (with telescope offset and in
        ICRS).  When that's the case the target Dec is used.

        Returns
        -------
        float
            Declination of the target in degrees.

        """
        # In general, the GNIRS WCS is the way to go. But sometimes the DC
        # has a bit of a senior moment and the WCS is miles off (presumably
        # still has values from the previous observation or something. Who knows.
        # So we do a sanity check on it and use the target values if it's messed up
        wcs_dec = self.wcs_dec()
        tgt_dec = self.target_dec(offset=True, icrs=True)
        delta = abs(wcs_dec - tgt_dec)

        # wraparound?
        if delta > 180:
            delta = abs(delta - 360)
        delta = delta * 3600 # to arcsecs

        # If more than 1000" arcsec different, WCS is probably bad
        return (tgt_dec if delta > 1000 else wcs_dec)

    @astro_data_descriptor
    def read_mode(self):
        """
        Returns the read mode for the observation.  Uses a lookup table
        indexed on the number of non-destructive read pairs (LNRS) and
        the number of digital averages (NDAVGS)

        Returns
        -------
        str
            Read mode for the observation.
        """
        return read_modes.get((self.phu['LNRS'], self.phu.NDAVGS), "Invalid")

    @returns_list
    @astro_data_descriptor
    def read_noise(self):
        """
        Returns the detector read noise, in electrons, for the observation.
        A lookup table indexed on read_mode and well_depth_setting is
        used to retrieve the read noise.

        Returns
        -------
        float
            Detector read noise in electrons.

        """
        # Determine the read mode and well depth from their descriptors
        read_mode = self.read_mode()
        well_depth = self.well_depth_setting()
        coadds = self.coadds()

        read_noise = detector_properties[(read_mode, well_depth)].readnoise

        return read_noise * math.sqrt(coadds)

    @astro_data_descriptor
    def saturation_level(self):
        """
        Returns the saturation level or the observation, in ADUs.
        A lookup table indexed on read_mode and well_depth_setting is used
        to retrieve the saturation level.

        Returns
        -------
        int
            Saturation level in ADUs.

        """
        gain = self.gain()
        coadds = self.coadds()
        read_mode = self.read_mode()
        well_depth = self.well_depth_setting()
        well = detector_properties[(read_mode, well_depth)].well

        try:
            return [int(well * coadds / g) for g in gain]
        except TypeError:
            return int(well * coadds / gain)

    @astro_data_descriptor
    def slit(self, stripID=False, pretty=False):
        """
        Returns the name of the slit mask.  The component ID can be removed
        with either 'stripID' or 'pretty' set to True.

        Parameters
        ----------
        stripID : bool
            If True, removes the component ID and returns only the name of
            the slit.
        pretty : bool
            Same as for stripID.  Pretty here does not do anything more.

        Returns
        -------
        str
            The name of the slit with or without the component ID.

        """

        slit = self.phu['SLIT'].replace(' ', '')

        return gmu.removeComponentID(slit) if stripID or pretty else slit

    @astro_data_descriptor
    def well_depth_setting(self):
        """
        Returns the well depth setting used for the observation.
        For GNIRS, this is either 'Shallow' or 'Deep'.

        Returns
        -------
        str
            Well depth setting.

        """
        biasvolt = self.phu['DETBIAS']

        if abs(0.3 - abs(biasvolt)) < 0.1:
            return "Shallow"
        elif abs(0.6 - abs(biasvolt)) < 0.1:
            return "Deep"
        else:
            return "Invalid"<|MERGE_RESOLUTION|>--- conflicted
+++ resolved
@@ -341,13 +341,8 @@
         filter_name = self.filter_name(pretty=True)
 
         result = []
-<<<<<<< HEAD
         for bunit in self.hdr.get('BUNIT', 'adu'):
             gain_factor = (2.5 * math.log10(gain)) if bunit.lower() == 'adu' else 0.0
-=======
-        for bunit in self.hdr['BUNIT']:
-            gain_factor = (2.5 * math.log10(gain)) if bunit == 'adu' else 0.0
->>>>>>> 6e6263a3
             nz_key = (filter_name, camera)
             nom_phot_zeropoint = nominal_zeropoints[nz_key] - gain_factor
             result.append(nom_phot_zeropoint)
